'use strict';

const express = require('express');
const mongoose = require('mongoose');
const cors = require('cors');
const helmet = require('helmet');
const morgan = require('morgan');
require('dotenv').config();

const notesRoutes = require('./routes/notes');
const authRoutes = require('./routes/auth');
const { connectToDatabase, closeDatabase } = require('./config/database');
const { corsOptions, helmetOptions } = require('./config/middleware');
const { HTTP_STATUS, API_MESSAGES } = require('./constants/api');

const app = express();
const PORT = process.env.PORT || 5000;

// Security middleware
app.use(helmet(helmetOptions));

// Logging middleware
if (process.env.NODE_ENV !== 'test') {
  app.use(morgan('combined'));
}

// CORS middleware
app.use(cors(corsOptions));

// Body parsing middleware with size limits
app.use(express.json({ limit: '10mb' }));
app.use(express.urlencoded({ extended: true, limit: '10mb' }));

// Request timeout middleware
app.use((req, res, next) => {
  res.setTimeout(30000, () => {
    console.error('Request timeout for:', req.url);
    res.status(HTTP_STATUS.SERVICE_UNAVAILABLE).json({
      error: 'Request timeout',
      message: 'The request took too long to process'
    });
  });
  next();
});

// Connect to MongoDB
connectToDatabase()
  .then(() => {
    console.log('✅', API_MESSAGES.DATABASE_CONNECTION_SUCCESS);
  })
  .catch((error) => {
    console.error('❌', API_MESSAGES.DATABASE_CONNECTION_FAILED, error.message);
    process.exit(1);
  });

// Routes
app.use('/api/notes', notesRoutes);
app.use('/api/auth', authRoutes);

// Health check endpoint
app.get('/api/health', async (req, res) => {
  try {
    const healthData = {
      status: 'OK',
      message: API_MESSAGES.HEALTH_CHECK_SUCCESS,
      timestamp: new Date().toISOString(),
      environment: process.env.NODE_ENV || 'development',
      version: process.env.npm_package_version || '1.0.0',
      uptime: process.uptime(),
      memory: process.memoryUsage()
    };

    // Quick database health check
    if (mongoose.connection.readyState === 1) {
      healthData.database = 'connected';
    } else {
      healthData.database = 'disconnected';
    }
    
    return res.status(HTTP_STATUS.OK).json(healthData);
  } catch (error) {
    return res.status(HTTP_STATUS.INTERNAL_SERVER_ERROR).json({
      status: 'ERROR',
      message: API_MESSAGES.HEALTH_CHECK_FAILED,
      timestamp: new Date().toISOString()
    });
  }
});

// Root endpoint
app.get('/', (req, res) => {
  const apiInfo = {
    message: 'JD Notes Backend API',
    version: process.env.npm_package_version || '1.0.0',
    endpoints: {
      health: '/api/health',
      notes: '/api/notes',
      auth: '/api/auth',
<<<<<<< HEAD
      documentation: 'https://github.com/colemanmatey/jd-notes-backend'
=======
      documentation: 'https://github.com/colemanmatey/jd-notes-backend/tree/main/docs'
>>>>>>> f63effeb
    },
    environment: process.env.NODE_ENV || 'development'
  };
  
  return res.status(HTTP_STATUS.OK).json(apiInfo);
});

// Catch all handler for undefined routes
app.use('*', (req, res) => {
  const errorResponse = {
    error: API_MESSAGES.ROUTE_NOT_FOUND,
    message: `${req.method} ${req.originalUrl} is not a valid endpoint`,
    availableEndpoints: ['/api/health', '/api/notes', '/api/auth'],
    timestamp: new Date().toISOString()
  };
  
  return res.status(HTTP_STATUS.NOT_FOUND).json(errorResponse);
});

// Global error handler
app.use((error, req, res, next) => {
  console.error('Unhandled error:', {
    message: error.message,
    stack: error.stack,
    url: req.url,
    method: req.method,
    timestamp: new Date().toISOString()
  });

  const errorResponse = {
    error: API_MESSAGES.INTERNAL_SERVER_ERROR,
    message: process.env.NODE_ENV === 'development' ? error.message : 'Something went wrong',
    timestamp: new Date().toISOString()
  };

  return res.status(HTTP_STATUS.INTERNAL_SERVER_ERROR).json(errorResponse);
});

// Graceful shutdown handlers
const gracefulShutdown = async (signal) => {
  console.log(`\n${signal} received. Starting graceful shutdown...`);
  
  try {
    // Close database connection
    await closeDatabase();
    
    // Exit process
    console.log('Graceful shutdown completed.');
    process.exit(0);
  } catch (error) {
    console.error('Error during shutdown:', error);
    process.exit(1);
  }
};

// Listen for termination signals
process.on('SIGTERM', () => gracefulShutdown('SIGTERM'));
process.on('SIGINT', () => gracefulShutdown('SIGINT'));

// Handle uncaught exceptions
process.on('uncaughtException', (error) => {
  console.error('Uncaught Exception:', error);
  gracefulShutdown('UNCAUGHT_EXCEPTION');
});

// Handle unhandled promise rejections
process.on('unhandledRejection', (reason, promise) => {
  console.error('Unhandled Rejection at:', promise, 'reason:', reason);
  gracefulShutdown('UNHANDLED_REJECTION');
});

// Start server only if not in test environment
if (process.env.NODE_ENV !== 'test') {
  const server = app.listen(PORT, () => {
    console.log(`🚀 Server is running on port ${PORT}`);
    console.log(`📦 Environment: ${process.env.NODE_ENV || 'development'}`);
    console.log(`🕒 Started at: ${new Date().toISOString()}`);
  });

  // Handle server errors
  server.on('error', (error) => {
    console.error('Server error:', error);
    if (error.code === 'EADDRINUSE') {
      console.error(`Port ${PORT} is already in use`);
      process.exit(1);
    }
  });
}

module.exports = app;<|MERGE_RESOLUTION|>--- conflicted
+++ resolved
@@ -96,11 +96,7 @@
       health: '/api/health',
       notes: '/api/notes',
       auth: '/api/auth',
-<<<<<<< HEAD
-      documentation: 'https://github.com/colemanmatey/jd-notes-backend'
-=======
       documentation: 'https://github.com/colemanmatey/jd-notes-backend/tree/main/docs'
->>>>>>> f63effeb
     },
     environment: process.env.NODE_ENV || 'development'
   };
