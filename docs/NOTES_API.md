# Notes API Documentation

This document provides comprehensive information about the notes management endpoints for the JD Notes Backend API.

## Table of Contents

1. [Overview](#overview)
2. [Data Model](#data-model)
3. [Authentication](#authentication)
4. [Endpoints](#endpoints)
5. [Query Parameters](#query-parameters)
6. [Error Handling](#error-handling)
7. [Frontend Integration Examples](#frontend-integration-examples)

## Overview

The Notes API provides full CRUD (Create, Read, Update, Delete) operations for managing notes, along with advanced features like filtering, searching, pagination, categorization, and statistics.

### Base URL
- **Development**: `http://localhost:5000/api/notes`
- **Production**: `https://your-app.vercel.app/api/notes`

### Content Type
All requests and responses use JSON format:
```
Content-Type: application/json
```

## Data Model

### Note Object Structure

```javascript
{
  "_id": "60f7b3b3b3b3b3b3b3b3b3b3",
  "title": "Sunday Morning Sermon Notes",
  "content": "Today's sermon focused on the parable of the Good Samaritan...",
  "category": "Sermons",
  "type": "sermon",
  "tags": ["compassion", "neighborly love", "parable"],
  "priority": "medium",
  "isArchived": false,
  "isFavorite": true,
  "reminderDate": "2025-07-30T10:00:00.000Z",
  "expiryDate": null,
  "metadata": {
    "wordCount": 157,
    "readTime": "1 min",
    "lastViewed": "2025-07-26T10:30:00.000Z"
  },
  "createdAt": "2025-07-25T08:15:00.000Z",
  "updatedAt": "2025-07-26T10:30:00.000Z"
}
```

### Field Descriptions

| Field | Type | Required | Description | Validation |
|-------|------|----------|-------------|------------|
| `title` | String | Yes | Note title | 1-200 characters |
| `content` | String | Yes | Note content | Minimum 1 character |
| `category` | String | Yes | Note category | One of: Sermons, Prayer, Bible Study, General, Ministry, Personal |
| `type` | String | Yes | Note type | One of: sermon, prayer, study, general, ministry, personal |
| `tags` | Array | No | Associated tags | Array of strings, max 10 tags, each tag max 50 characters |
| `priority` | String | No | Priority level | One of: low, medium, high |
| `isArchived` | Boolean | No | Archive status | Default: false |
| `isFavorite` | Boolean | No | Favorite status | Default: false |
| `reminderDate` | Date | No | Reminder timestamp | ISO 8601 date string |
| `expiryDate` | Date | No | Expiration date | ISO 8601 date string |

## Authentication

**Current Status**: All Notes endpoints are currently **public** (no authentication required for testing).  
**Production Ready**: The API includes a complete JWT authentication system with 6 endpoints.

**Available Auth Endpoints**:
- `POST /api/auth/register` - User registration
- `POST /api/auth/login` - User login
- `POST /api/auth/logout` - User logout  
- `GET /api/auth/me` - Get current user profile
- `POST /api/auth/refresh` - Refresh access token
- `POST /api/auth/change-password` - Change password

When implementing authentication, include the JWT token in the Authorization header:
```
Authorization: Bearer <your-jwt-token>
```

<<<<<<< HEAD
**📖 [View Complete Authentication Documentation](./AUTH_API.md)**
=======
## Input Validation & Error Handling

### Validation Rules
The API enforces strict validation to prevent errors:

#### Note Creation/Update Validation
- **title**: Required, 1-200 characters
- **content**: Required, minimum 1 character  
- **category**: Required, must be one of: `Sermons`, `Prayer`, `Bible Study`, `General`, `Ministry`, `Personal`
- **type**: Required, must be one of: `sermon`, `prayer`, `study`, `general`, `ministry`, `personal`
- **tags**: Optional array, maximum 10 tags, each tag maximum 50 characters
- **priority**: Optional, must be one of: `low`, `medium`, `high`
- **reminderDate**: Optional, must be valid ISO 8601 date string
- **expiryDate**: Optional, must be valid ISO 8601 date string

#### Query Parameter Validation
- **page**: Positive integer, default 1
- **limit**: Positive integer, maximum 100, default 10
- **sortBy**: Must be valid field name (title, createdAt, updatedAt, priority)
- **sortOrder**: Must be 'asc' or 'desc', default 'desc'
- **ObjectId**: All ID parameters must be valid MongoDB ObjectIds

### Common Error Responses

#### Validation Errors (400)
```javascript
// Missing required fields
{
  "success": false,
  "error": "Validation error",
  "message": "Title and content are required",
  "timestamp": "2025-07-26T10:30:00.000Z"
}

// Invalid category
{
  "success": false,
  "error": "Validation error", 
  "message": "Invalid category. Must be one of: Sermons, Prayer, Bible Study, General, Ministry, Personal",
  "timestamp": "2025-07-26T10:30:00.000Z"
}

// Title too long
{
  "success": false,
  "error": "Validation error",
  "message": "Title must be 200 characters or less",
  "timestamp": "2025-07-26T10:30:00.000Z"
}

// Too many tags
{
  "success": false,
  "error": "Validation error",
  "message": "Maximum 10 tags allowed",
  "timestamp": "2025-07-26T10:30:00.000Z"
}
```

#### Invalid ID Errors (400)
```javascript
{
  "success": false,
  "error": "Invalid ID format",
  "message": "Invalid note ID format",
  "timestamp": "2025-07-26T10:30:00.000Z"
}
```

#### Not Found Errors (404)
```javascript
{
  "success": false,
  "error": "Note not found",
  "message": "No note found with this ID",
  "timestamp": "2025-07-26T10:30:00.000Z"
}
```

#### Server Errors (500)
```javascript
{
  "success": false,
  "error": "Internal server error",
  "message": "Failed to process request",
  "timestamp": "2025-07-26T10:30:00.000Z"
}
```
>>>>>>> f63effeb

## Endpoints

### 1. Get All Notes

**Endpoint**: `GET /`  
**Access**: Public

Retrieve all notes with optional filtering, sorting, and pagination.

#### Query Parameters

| Parameter | Type | Description | Default | Valid Values |
|-----------|------|-------------|---------|--------------|
| `page` | Number | Page number for pagination | 1 | Positive integers |
| `limit` | Number | Number of notes per page | 10 | 1-100 |
| `sortBy` | String | Field to sort by | createdAt | title, createdAt, updatedAt, priority |
| `sortOrder` | String | Sort direction | desc | asc, desc |
| `category` | String | Filter by category | - | Sermons, Prayer, Bible Study, General, Ministry, Personal |
| `type` | String | Filter by type | - | sermon, prayer, study, general, ministry, personal |
| `priority` | String | Filter by priority | - | low, medium, high |
| `archived` | Boolean | Show archived notes | false | true, false |
| `search` | String | Search in title and content | - | Any string |
| `tags` | String | Filter by tags (comma-separated) | - | tag1,tag2,tag3 |

#### Example Requests
```bash
# Get all notes with default pagination
GET /api/notes

# Get notes with filtering and sorting  
GET /api/notes?category=Sermons&sortBy=priority&sortOrder=desc

# Search and paginate
GET /api/notes?search=prayer&page=2&limit=20

# Filter by multiple criteria
GET /api/notes?type=sermon&priority=high&archived=false&tags=sunday,worship
```

#### Success Response (200)
```javascript
{
  "success": true,
  "message": "Notes retrieved successfully",
  "data": {
    "notes": [
      {
        "_id": "60f7b3b3b3b3b3b3b3b3b3b3",
        "title": "Sunday Morning Sermon",
        "content": "Today's message focused on faith and perseverance...",
        "category": "Sermons",
        "type": "sermon",
        "tags": ["faith", "perseverance", "sunday"],
        "priority": "high",
        "isArchived": false,
        "isFavorite": true,
        "createdAt": "2025-07-25T08:15:00.000Z",
        "updatedAt": "2025-07-26T10:30:00.000Z"
      },
      {
        "_id": "60f7b3b3b3b3b3b3b3b3b3b4",
        "title": "Morning Prayer Requests",
        "content": "Pray for the Johnson family during their difficult time...",
        "category": "Prayer",
        "type": "prayer",
        "tags": ["family", "healing", "support"],
        "priority": "medium",
        "isArchived": false,
        "isFavorite": false,
        "createdAt": "2025-07-25T09:30:00.000Z",
        "updatedAt": "2025-07-25T09:30:00.000Z"
      }
    ],
    "pagination": {
      "currentPage": 1,
      "totalPages": 5,
      "totalNotes": 47,
      "notesPerPage": 10,
      "hasNextPage": true,
      "hasPrevPage": false
    }
  },
  "timestamp": "2025-07-26T10:30:00.000Z"
}
```

### 2. Get Single Note

**Endpoint**: `GET /:id`  
**Access**: Public

Retrieve a specific note by its ID.

#### Path Parameters
- `id` (String, required): MongoDB ObjectId of the note

#### Example Request
```bash
GET /api/notes/60f7b3b3b3b3b3b3b3b3b3b3
```

#### Success Response (200)
```javascript
{
  "success": true,
  "message": "Note retrieved successfully",
  "data": {
    "_id": "60f7b3b3b3b3b3b3b3b3b3b3",
    "title": "Wednesday Bible Study Notes",
    "content": "Today we studied Romans chapter 8, focusing on the concept of living by the Spirit...",
    "category": "Bible Study",
    "type": "study",
    "tags": ["romans", "spirit", "wednesday"],
    "priority": "medium",
    "isArchived": false,
    "isFavorite": true,
    "reminderDate": "2025-07-30T19:00:00.000Z",
    "metadata": {
      "wordCount": 245,
      "readTime": "2 min",
      "lastViewed": "2025-07-26T10:30:00.000Z"
    },
    "createdAt": "2025-07-25T08:15:00.000Z",
    "updatedAt": "2025-07-26T10:30:00.000Z"
  },
  "timestamp": "2025-07-26T10:30:00.000Z"
}
```

#### Error Response (404)
```javascript
{
  "success": false,
  "error": "Note not found",
  "message": "No note found with this ID",
  "timestamp": "2025-07-26T10:30:00.000Z"
}
```

### 3. Create New Note

**Endpoint**: `POST /`  
**Access**: Public

Create a new note.

#### Request Body
```javascript
{
  "title": "Sunday Evening Prayer",
  "content": "Tonight's prayer focused on healing for our community members and guidance for upcoming ministry decisions.",
  "category": "Prayer",
  "type": "prayer",
  "tags": ["healing", "guidance", "community"],
  "priority": "high",
  "reminderDate": "2025-07-28T19:00:00.000Z"
}
```

#### Required Fields
- `title` (String): Note title (1-200 characters)
- `content` (String): Note content (minimum 1 character)
- `category` (String): Must be one of: `Sermons`, `Prayer`, `Bible Study`, `General`, `Ministry`, `Personal`
- `type` (String): Must be one of: `sermon`, `prayer`, `study`, `general`, `ministry`, `personal`

#### Optional Fields
- `tags` (Array): Maximum 10 tags, each tag maximum 50 characters
- `priority` (String): Must be one of: `low`, `medium`, `high`
- `reminderDate` (String): ISO 8601 date string
- `expiryDate` (String): ISO 8601 date string
- `isFavorite` (Boolean): Default false
- `isArchived` (Boolean): Default false

#### Success Response (201)
```javascript
{
  "success": true,
  "message": "Note created successfully",
  "data": {
    "_id": "60f7b3b3b3b3b3b3b3b3b3b3",
    "title": "Sunday Evening Prayer",
    "content": "Tonight's prayer focused on healing for our community members...",
    "category": "Prayer",
    "type": "prayer",
    "tags": ["healing", "guidance", "community"],
    "priority": "high",
    "isArchived": false,
    "isFavorite": false,
    "reminderDate": "2025-07-28T19:00:00.000Z",
    "metadata": {
      "wordCount": 157,
      "readTime": "1 min"
    },
    "createdAt": "2025-07-26T10:30:00.000Z",
    "updatedAt": "2025-07-26T10:30:00.000Z"
  },
  "timestamp": "2025-07-26T10:30:00.000Z"
}
```

#### Error Responses

##### Missing Required Fields (400)
```javascript
{
  "success": false,
  "error": "Validation error",
  "message": "Title and content are required",
  "timestamp": "2025-07-26T10:30:00.000Z"
}
```

##### Invalid Category (400)
```javascript
{
  "success": false,
  "error": "Validation error",
  "message": "Invalid category. Must be one of: Sermons, Prayer, Bible Study, General, Ministry, Personal",
  "timestamp": "2025-07-26T10:30:00.000Z"
}
```

##### Invalid Type (400)
```javascript
{
  "success": false,
  "error": "Validation error",
  "message": "Invalid type. Must be one of: sermon, prayer, study, general, ministry, personal",
  "timestamp": "2025-07-26T10:30:00.000Z"
}
```

##### Title Too Long (400)
```javascript
{
  "success": false,
  "error": "Validation error",
  "message": "Title must be 200 characters or less",
  "timestamp": "2025-07-26T10:30:00.000Z"
}
```

##### Too Many Tags (400)
```javascript
{
  "success": false,
  "error": "Validation error",
  "message": "Maximum 10 tags allowed",
  "timestamp": "2025-07-26T10:30:00.000Z"
}
```

##### Server Error (500)
```javascript
{
  "success": false,
  "error": "Internal server error",
  "message": "Failed to create note",
  "timestamp": "2025-07-26T10:30:00.000Z"
}
```

### 4. Update Note

**Endpoint**: `PUT /:id`  
**Access**: Public

Update an existing note completely (replaces all fields).

#### Path Parameters
- `id` (String, required): MongoDB ObjectId of the note

#### Request Body
```javascript
{
  "title": "Updated Ministry Planning Notes",
  "content": "Updated content with additional ministry plans and outreach strategies for the coming quarter...",
  "category": "Ministry",
  "type": "ministry",
  "tags": ["planning", "outreach", "quarterly"],
  "priority": "high",
  "reminderDate": "2025-07-30T10:00:00.000Z"
}
```

#### Validation Requirements
- Same validation rules as Create Note apply
- All required fields must be provided (title, content, category, type)
- Optional fields will be updated or removed if not provided

#### Success Response (200)
```javascript
{
  "success": true,
  "message": "Note updated successfully",
  "data": {
    "_id": "60f7b3b3b3b3b3b3b3b3b3b3",
    "title": "Updated Ministry Planning Notes",
    "content": "Updated content with additional ministry plans...",
    "category": "Ministry",
    "type": "ministry",
    "tags": ["planning", "outreach", "quarterly"],
    "priority": "high",
    "isArchived": false,
    "isFavorite": false,
    "reminderDate": "2025-07-30T10:00:00.000Z",
    "metadata": {
      "wordCount": 198,
      "readTime": "1 min"
    },
    "createdAt": "2025-07-25T08:15:00.000Z",
    "updatedAt": "2025-07-26T11:15:00.000Z"
  },
  "timestamp": "2025-07-26T11:15:00.000Z"
}
```

#### Error Responses

##### Invalid ID (400)
```javascript
{
  "success": false,
  "error": "Invalid ID format",
  "message": "Invalid note ID format",
  "timestamp": "2025-07-26T10:30:00.000Z"
}
```

##### Note Not Found (404)
```javascript
{
  "success": false,
  "error": "Note not found",
  "message": "No note found with this ID",
  "timestamp": "2025-07-26T10:30:00.000Z"
}
```

##### Validation Errors (400)
Same validation error responses as Create Note endpoint.

### 5. Delete Note

**Endpoint**: `DELETE /:id`  
**Access**: Public

Permanently delete a note.

#### Path Parameters
- `id` (String, required): MongoDB ObjectId of the note

#### Example Request
```bash
DELETE /api/notes/60f7b3b3b3b3b3b3b3b3b3b3
```

#### Success Response (200)
```javascript
{
  "success": true,
  "message": "Note deleted successfully",
  "data": {
    "_id": "60f7b3b3b3b3b3b3b3b3b3b3",
    "title": "Meeting Notes"
  },
  "timestamp": "2025-07-26T10:30:00.000Z"
}
```

### 6. Archive Note

**Endpoint**: `PATCH /:id/archive`  
**Access**: Public

Archive a note (sets isArchived to true).

#### Path Parameters
- `id` (String, required): MongoDB ObjectId of the note

#### Success Response (200)
```javascript
{
  "success": true,
  "message": "Note archived successfully",
  "data": {
    "_id": "60f7b3b3b3b3b3b3b3b3b3b3",
    "title": "Meeting Notes",
    "isArchived": true,
    "updatedAt": "2025-07-26T10:30:00.000Z"
  },
  "timestamp": "2025-07-26T10:30:00.000Z"
}
```

### 7. Unarchive Note

**Endpoint**: `PATCH /:id/unarchive`  
**Access**: Public

Unarchive a note (sets isArchived to false).

#### Path Parameters
- `id` (String, required): MongoDB ObjectId of the note

#### Success Response (200)
```javascript
{
  "success": true,
  "message": "Note unarchived successfully",
  "data": {
    "_id": "60f7b3b3b3b3b3b3b3b3b3b3",
    "title": "Meeting Notes",
    "isArchived": false,
    "updatedAt": "2025-07-26T10:30:00.000Z"
  },
  "timestamp": "2025-07-26T10:30:00.000Z"
}
```

### 8. Get Notes Statistics

**Endpoint**: `GET /stats/overview`  
**Access**: Public

Get overview statistics about notes.

#### Success Response (200)
```javascript
{
  "success": true,
  "message": "Statistics retrieved successfully",
  "data": {
    "totalNotes": 47,
    "archivedNotes": 12,
    "activeNotes": 35,
    "notesByCategory": {
      "work": 18,
      "personal": 12,
      "study": 8,
      "projects": 5,
      "ideas": 3,
      "reminders": 1
    },
    "notesByType": {
      "note": 32,
      "task": 8,
      "reminder": 4,
      "idea": 2,
      "draft": 1
    },
    "notesByPriority": {
      "low": 15,
      "medium": 20,
      "high": 8,
      "urgent": 4
    },
    "recentActivity": {
      "notesCreatedToday": 3,
      "notesCreatedThisWeek": 8,
      "notesUpdatedToday": 5
    }
  },
  "timestamp": "2025-07-26T10:30:00.000Z"
}
```

### 9. Get Categories List

**Endpoint**: `GET /categories/list`  
**Access**: Public

Get list of available note categories with counts.

#### Success Response (200)
```javascript
{
  "success": true,
  "message": "Categories retrieved successfully",
  "data": {
    "categories": [
      { "name": "work", "count": 18, "description": "Work-related notes" },
      { "name": "personal", "count": 12, "description": "Personal notes" },
      { "name": "study", "count": 8, "description": "Study and learning notes" },
      { "name": "projects", "count": 5, "description": "Project documentation" },
      { "name": "ideas", "count": 3, "description": "Ideas and brainstorming" },
      { "name": "reminders", "count": 1, "description": "Reminders and tasks" },
      { "name": "other", "count": 0, "description": "Miscellaneous notes" }
    ],
    "totalCategories": 7
  },
  "timestamp": "2025-07-26T10:30:00.000Z"
}
```

### 10. Get Tags List

**Endpoint**: `GET /tags/list`  
**Access**: Public

Get list of all tags used in notes with usage counts.

#### Success Response (200)
```javascript
{
  "success": true,
  "message": "Tags retrieved successfully",
  "data": {
    "tags": [
      { "name": "meeting", "count": 15 },
      { "name": "project", "count": 12 },
      { "name": "timeline", "count": 8 },
      { "name": "urgent", "count": 6 },
      { "name": "research", "count": 5 },
      { "name": "ideas", "count": 4 },
      { "name": "todo", "count": 3 }
    ],
    "totalTags": 24,
    "totalUsage": 67
  },
  "timestamp": "2025-07-26T10:30:00.000Z"
}
```

## Query Parameters

### Filtering Options

| Parameter | Description | Example |
|-----------|-------------|---------|
| `category` | Filter by category | `?category=work` |
| `type` | Filter by type | `?type=task` |
| `priority` | Filter by priority level | `?priority=high` |
| `archived` | Show archived notes | `?archived=true` |
| `tags` | Filter by tags (comma-separated) | `?tags=meeting,urgent` |
| `search` | Search in title and content | `?search=project timeline` |

### Sorting Options

| Parameter | Description | Example |
|-----------|-------------|---------|
| `sortBy` | Field to sort by | `?sortBy=title` |
| `sortOrder` | Sort direction (asc/desc) | `?sortOrder=asc` |

Available sort fields: `createdAt`, `updatedAt`, `title`, `category`, `type`, `priority`

### Pagination Options

| Parameter | Description | Default | Max |
|-----------|-------------|---------|-----|
| `page` | Page number | 1 | - |
| `limit` | Items per page | 10 | 100 |

### Complex Query Examples

```bash
# Get high priority work notes, sorted by creation date
GET /api/notes?category=work&priority=high&sortBy=createdAt&sortOrder=desc

# Search for meeting notes with pagination
GET /api/notes?search=meeting&page=2&limit=20

# Get archived notes from last month
GET /api/notes?archived=true&sortBy=updatedAt&sortOrder=desc

# Filter by multiple tags
GET /api/notes?tags=project,timeline,urgent&sortBy=priority
```

## Error Handling

### Common Error Responses

#### Validation Error (400)
```javascript
{
  "success": false,
  "error": "Validation failed",
  "message": "Invalid input data",
  "details": ["Specific validation errors"],
  "timestamp": "2025-07-26T10:30:00.000Z"
}
```

#### Not Found Error (404)
```javascript
{
  "success": false,
  "error": "Note not found",
  "message": "No note found with this ID",
  "timestamp": "2025-07-26T10:30:00.000Z"
}
```

#### Server Error (500)
```javascript
{
  "success": false,
  "error": "Internal server error",
  "message": "An unexpected error occurred",
  "timestamp": "2025-07-26T10:30:00.000Z"
}
```

### HTTP Status Codes

| Code | Status | Description |
|------|--------|-------------|
| 200 | OK | Request successful |
| 201 | Created | Note created successfully |
| 400 | Bad Request | Invalid request data |
| 404 | Not Found | Note not found |
| 500 | Internal Server Error | Server error |

## Frontend Integration Examples

### 1. React Hooks for Notes Management

```javascript
// hooks/useNotes.js
import { useState, useEffect } from 'react';

const API_BASE_URL = process.env.REACT_APP_API_URL || 'http://localhost:5000/api';

export const useNotes = (filters = {}) => {
  const [notes, setNotes] = useState([]);
  const [pagination, setPagination] = useState(null);
  const [loading, setLoading] = useState(true);
  const [error, setError] = useState(null);

  const fetchNotes = async (queryParams = {}) => {
    try {
      setLoading(true);
      const params = new URLSearchParams({ ...filters, ...queryParams });
      const response = await fetch(`${API_BASE_URL}/notes?${params}`);
      const data = await response.json();
      
      if (data.success) {
        setNotes(data.data.notes);
        setPagination(data.data.pagination);
      } else {
        setError(data.message);
      }
    } catch (err) {
      setError('Failed to fetch notes');
    } finally {
      setLoading(false);
    }
  };

  const createNote = async (noteData) => {
    try {
      const response = await fetch(`${API_BASE_URL}/notes`, {
        method: 'POST',
        headers: {
          'Content-Type': 'application/json',
        },
        body: JSON.stringify(noteData),
      });
      
      const data = await response.json();
      
      if (data.success) {
        setNotes(prev => [data.data, ...prev]);
        return data.data;
      } else {
        throw new Error(data.message);
      }
    } catch (err) {
      setError(err.message);
      throw err;
    }
  };

  const updateNote = async (id, noteData) => {
    try {
      const response = await fetch(`${API_BASE_URL}/notes/${id}`, {
        method: 'PUT',
        headers: {
          'Content-Type': 'application/json',
        },
        body: JSON.stringify(noteData),
      });
      
      const data = await response.json();
      
      if (data.success) {
        setNotes(prev => 
          prev.map(note => note._id === id ? data.data : note)
        );
        return data.data;
      } else {
        throw new Error(data.message);
      }
    } catch (err) {
      setError(err.message);
      throw err;
    }
  };

  const deleteNote = async (id) => {
    try {
      const response = await fetch(`${API_BASE_URL}/notes/${id}`, {
        method: 'DELETE',
      });
      
      const data = await response.json();
      
      if (data.success) {
        setNotes(prev => prev.filter(note => note._id !== id));
        return true;
      } else {
        throw new Error(data.message);
      }
    } catch (err) {
      setError(err.message);
      throw err;
    }
  };

  const archiveNote = async (id) => {
    try {
      const response = await fetch(`${API_BASE_URL}/notes/${id}/archive`, {
        method: 'PATCH',
      });
      
      const data = await response.json();
      
      if (data.success) {
        setNotes(prev => 
          prev.map(note => 
            note._id === id ? { ...note, isArchived: true } : note
          )
        );
        return data.data;
      } else {
        throw new Error(data.message);
      }
    } catch (err) {
      setError(err.message);
      throw err;
    }
  };

  useEffect(() => {
    fetchNotes();
  }, []);

  return {
    notes,
    pagination,
    loading,
    error,
    fetchNotes,
    createNote,
    updateNote,
    deleteNote,
    archiveNote,
    refetch: () => fetchNotes()
  };
};
```

### 2. Notes List Component

```javascript
// components/NotesList.js
import React, { useState } from 'react';
import { useNotes } from '../hooks/useNotes';

const NotesList = () => {
  const [filters, setFilters] = useState({
    page: 1,
    limit: 10,
    category: '',
    search: ''
  });
  
  const {
    notes,
    pagination,
    loading,
    error,
    fetchNotes,
    deleteNote,
    archiveNote
  } = useNotes(filters);

  const handleFilterChange = (newFilters) => {
    const updatedFilters = { ...filters, ...newFilters, page: 1 };
    setFilters(updatedFilters);
    fetchNotes(updatedFilters);
  };

  const handlePageChange = (page) => {
    const updatedFilters = { ...filters, page };
    setFilters(updatedFilters);
    fetchNotes(updatedFilters);
  };

  const handleDelete = async (id) => {
    if (window.confirm('Are you sure you want to delete this note?')) {
      try {
        await deleteNote(id);
        alert('Note deleted successfully');
      } catch (err) {
        alert('Failed to delete note');
      }
    }
  };

  const handleArchive = async (id) => {
    try {
      await archiveNote(id);
      alert('Note archived successfully');
    } catch (err) {
      alert('Failed to archive note');
    }
  };

  if (loading) return <div>Loading notes...</div>;
  if (error) return <div>Error: {error}</div>;

  return (
    <div className="notes-list">
      {/* Filters */}
      <div className="filters">
        <input
          type="text"
          placeholder="Search notes..."
          value={filters.search}
          onChange={(e) => handleFilterChange({ search: e.target.value })}
        />
        
        <select
          value={filters.category}
          onChange={(e) => handleFilterChange({ category: e.target.value })}
        >
          <option value="">All Categories</option>
          <option value="work">Work</option>
          <option value="personal">Personal</option>
          <option value="study">Study</option>
          <option value="projects">Projects</option>
          <option value="ideas">Ideas</option>
          <option value="reminders">Reminders</option>
          <option value="other">Other</option>
        </select>
      </div>

      {/* Notes List */}
      <div className="notes">
        {notes.map(note => (
          <div key={note._id} className="note-card">
            <h3>{note.title}</h3>
            <p>{note.content.substring(0, 150)}...</p>
            <div className="note-meta">
              <span className="category">{note.category}</span>
              <span className="type">{note.type}</span>
              <span className="priority">{note.priority}</span>
            </div>
            <div className="note-actions">
              <button onClick={() => handleArchive(note._id)}>
                Archive
              </button>
              <button onClick={() => handleDelete(note._id)}>
                Delete
              </button>
            </div>
          </div>
        ))}
      </div>

      {/* Pagination */}
      {pagination && (
        <div className="pagination">
          <button 
            disabled={!pagination.hasPrevPage}
            onClick={() => handlePageChange(pagination.currentPage - 1)}
          >
            Previous
          </button>
          
          <span>
            Page {pagination.currentPage} of {pagination.totalPages}
          </span>
          
          <button 
            disabled={!pagination.hasNextPage}
            onClick={() => handlePageChange(pagination.currentPage + 1)}
          >
            Next
          </button>
        </div>
      )}
    </div>
  );
};

export default NotesList;
```

### 3. Create Note Form Component

```javascript
// components/CreateNoteForm.js
import React, { useState } from 'react';
import { useNotes } from '../hooks/useNotes';

const CreateNoteForm = ({ onSuccess }) => {
  const [formData, setFormData] = useState({
    title: '',
    content: '',
    category: 'personal',
    type: 'note',
    tags: '',
    priority: 'medium',
    reminderDate: ''
  });
  
  const [errors, setErrors] = useState({});
  const [loading, setLoading] = useState(false);
  
  const { createNote } = useNotes();

  const handleSubmit = async (e) => {
    e.preventDefault();
    setLoading(true);
    setErrors({});

    try {
      const noteData = {
        ...formData,
        tags: formData.tags.split(',').map(tag => tag.trim()).filter(Boolean),
        reminderDate: formData.reminderDate || null
      };

      const newNote = await createNote(noteData);
      
      // Reset form
      setFormData({
        title: '',
        content: '',
        category: 'personal',
        type: 'note',
        tags: '',
        priority: 'medium',
        reminderDate: ''
      });
      
      if (onSuccess) onSuccess(newNote);
      alert('Note created successfully!');
      
    } catch (err) {
      setErrors({ general: err.message });
    } finally {
      setLoading(false);
    }
  };

  const handleChange = (e) => {
    const { name, value } = e.target;
    setFormData(prev => ({
      ...prev,
      [name]: value
    }));
  };

  return (
    <form onSubmit={handleSubmit} className="create-note-form">
      <h2>Create New Note</h2>
      
      {errors.general && (
        <div className="error">{errors.general}</div>
      )}

      <div className="form-group">
        <label htmlFor="title">Title *</label>
        <input
          type="text"
          id="title"
          name="title"
          value={formData.title}
          onChange={handleChange}
          required
          maxLength="200"
        />
      </div>

      <div className="form-group">
        <label htmlFor="content">Content *</label>
        <textarea
          id="content"
          name="content"
          value={formData.content}
          onChange={handleChange}
          required
          rows="6"
        />
      </div>

      <div className="form-row">
        <div className="form-group">
          <label htmlFor="category">Category *</label>
          <select
            id="category"
            name="category"
            value={formData.category}
            onChange={handleChange}
            required
          >
            <option value="personal">Personal</option>
            <option value="work">Work</option>
            <option value="study">Study</option>
            <option value="projects">Projects</option>
            <option value="ideas">Ideas</option>
            <option value="reminders">Reminders</option>
            <option value="other">Other</option>
          </select>
        </div>

        <div className="form-group">
          <label htmlFor="type">Type *</label>
          <select
            id="type"
            name="type"
            value={formData.type}
            onChange={handleChange}
            required
          >
            <option value="note">Note</option>
            <option value="task">Task</option>
            <option value="reminder">Reminder</option>
            <option value="idea">Idea</option>
            <option value="draft">Draft</option>
          </select>
        </div>

        <div className="form-group">
          <label htmlFor="priority">Priority</label>
          <select
            id="priority"
            name="priority"
            value={formData.priority}
            onChange={handleChange}
          >
            <option value="low">Low</option>
            <option value="medium">Medium</option>
            <option value="high">High</option>
            <option value="urgent">Urgent</option>
          </select>
        </div>
      </div>

      <div className="form-group">
        <label htmlFor="tags">Tags (comma-separated)</label>
        <input
          type="text"
          id="tags"
          name="tags"
          value={formData.tags}
          onChange={handleChange}
          placeholder="meeting, project, urgent"
        />
      </div>

      <div className="form-group">
        <label htmlFor="reminderDate">Reminder Date</label>
        <input
          type="datetime-local"
          id="reminderDate"
          name="reminderDate"
          value={formData.reminderDate}
          onChange={handleChange}
        />
      </div>

      <button type="submit" disabled={loading}>
        {loading ? 'Creating...' : 'Create Note'}
      </button>
    </form>
  );
};

export default CreateNoteForm;
```

## Troubleshooting Guide

### Common Frontend Implementation Issues

#### 1. "Validation error" on Note Creation

**Most Common Causes**:
- Missing required fields (title, content, category, type)
- Invalid category or type values
- Title exceeding 200 characters
- Too many tags (>10) or tags too long (>50 chars each)

**Solutions**:

```javascript
// ✅ Correct format for creating notes
const noteData = {
  title: "Sunday Morning Sermon",                    // Required: 1-200 chars
  content: "Today's message was about faith...",     // Required: min 1 char
  category: "Sermons",                               // Required: valid category
  type: "sermon",                                    // Required: valid type
  tags: ["faith", "sunday", "worship"],             // Optional: max 10, each max 50 chars
  priority: "high",                                  // Optional: low/medium/high
  reminderDate: "2025-07-30T10:00:00.000Z"         // Optional: valid ISO date
};

// ❌ Common mistakes that cause validation errors
const badData = {
  title: "",                                         // Empty title
  content: "",                                       // Empty content
  category: "InvalidCategory",                       // Invalid category
  type: "invalidType",                              // Invalid type
  tags: Array(15).fill("tag"),                     // Too many tags
  priority: "urgent",                               // Invalid priority (should be 'high')
  reminderDate: "invalid-date"                      // Invalid date format
};
```

**Valid Values Reference**:
```javascript
// Always use these exact values (case-sensitive)
const VALID_CATEGORIES = [
  'Sermons', 'Prayer', 'Bible Study', 'General', 'Ministry', 'Personal'
];

const VALID_TYPES = [
  'sermon', 'prayer', 'study', 'general', 'ministry', 'personal'
];

const VALID_PRIORITIES = [
  'low', 'medium', 'high'  // Note: NOT 'urgent'
];
```

#### 2. "Invalid ID format" Error

**Cause**: Malformed MongoDB ObjectId

**Solutions**:
```javascript
// ✅ Valid ObjectId format (24 hex characters)
const validId = "60f7b3b3b3b3b3b3b3b3b3b3";

// ❌ Invalid formats
const invalidIds = [
  "123",                    // Too short
  "not-an-objectid",       // Invalid characters
  "",                      // Empty
  null,                    // Null
  undefined                // Undefined
];

// Always validate IDs before making requests
const isValidObjectId = (id) => {
  return /^[0-9a-fA-F]{24}$/.test(id);
};

if (!isValidObjectId(noteId)) {
  setError('Invalid note ID');
  return;
}
```

#### 3. "Note not found" (404) Error

**Causes**:
- Note was deleted
- Incorrect note ID
- Note doesn't belong to user (when auth is implemented)

**Solution**:
```javascript
const handleNoteNotFound = (error) => {
  if (error.response?.status === 404) {
    setError('Note not found. It may have been deleted.');
    // Redirect to notes list or show appropriate UI
    navigate('/notes');
  }
};
```

#### 4. Query Parameter Issues

**Common Problems**:
- Invalid pagination values
- Invalid sort parameters
- Invalid filter values

**Solutions**:
```javascript
// ✅ Correct query parameter usage
const buildQueryString = (filters) => {
  const params = new URLSearchParams();
  
  // Pagination (positive integers only)
  if (filters.page && filters.page > 0) {
    params.append('page', filters.page);
  }
  
  if (filters.limit && filters.limit > 0 && filters.limit <= 100) {
    params.append('limit', filters.limit);
  }
  
  // Sorting (valid fields only)
  const validSortFields = ['title', 'createdAt', 'updatedAt', 'priority'];
  if (filters.sortBy && validSortFields.includes(filters.sortBy)) {
    params.append('sortBy', filters.sortBy);
  }
  
  if (filters.sortOrder && ['asc', 'desc'].includes(filters.sortOrder)) {
    params.append('sortOrder', filters.sortOrder);
  }
  
  // Filters (valid values only)
  if (filters.category && VALID_CATEGORIES.includes(filters.category)) {
    params.append('category', filters.category);
  }
  
  if (filters.type && VALID_TYPES.includes(filters.type)) {
    params.append('type', filters.type);
  }
  
  return params.toString();
};

// Usage
const queryString = buildQueryString({
  page: 1,
  limit: 20,
  category: 'Sermons',
  sortBy: 'createdAt',
  sortOrder: 'desc'
});

const url = `/api/notes?${queryString}`;
```

#### 5. Date Format Issues

**Problem**: Invalid date strings causing validation errors

**Solution**:
```javascript
// ✅ Correct date format (ISO 8601)
const formatDateForAPI = (date) => {
  if (!date) return null;
  
  // If date is from datetime-local input
  if (typeof date === 'string' && !date.includes('T')) {
    date = date + 'T00:00:00.000Z';
  }
  
  // Ensure it's a valid ISO string
  const dateObj = new Date(date);
  if (isNaN(dateObj.getTime())) {
    throw new Error('Invalid date');
  }
  
  return dateObj.toISOString();
};

// Usage in form submission
const handleSubmit = (formData) => {
  const noteData = {
    ...formData,
    reminderDate: formatDateForAPI(formData.reminderDate),
    expiryDate: formatDateForAPI(formData.expiryDate)
  };
  
  // Submit noteData
};
```

#### 6. Tag Processing Issues

**Problem**: Tags not being processed correctly

**Solution**:
```javascript
// ✅ Proper tag processing
const processTags = (tagString) => {
  if (!tagString) return [];
  
  return tagString
    .split(',')
    .map(tag => tag.trim())
    .filter(tag => tag.length > 0 && tag.length <= 50)
    .slice(0, 10); // Limit to 10 tags
};

// Usage
const noteData = {
  // ... other fields
  tags: processTags(formData.tags) // "tag1, tag2, tag3" → ["tag1", "tag2", "tag3"]
};
```

### Complete Error Handling Example

```javascript
const createNote = async (noteData) => {
  try {
    setLoading(true);
    setError('');
    
    const response = await fetch('/api/notes', {
      method: 'POST',
      headers: {
        'Content-Type': 'application/json',
      },
      body: JSON.stringify(noteData)
    });
    
    const data = await response.json();
    
    if (!response.ok) {
      // Handle specific errors
      switch (response.status) {
        case 400:
          if (data.message.includes('Title')) {
            setError('Title is required and must be 200 characters or less');
          } else if (data.message.includes('category')) {
            setError('Please select a valid category');
          } else if (data.message.includes('type')) {
            setError('Please select a valid note type');
          } else if (data.message.includes('tags')) {
            setError('Too many tags or tags too long (max 10 tags, 50 chars each)');
          } else {
            setError(data.message || 'Invalid input data');
          }
          break;
          
        case 500:
          setError('Server error. Please try again later.');
          break;
          
        default:
          setError('Failed to create note. Please try again.');
      }
      
      throw new Error(data.message);
    }
    
    // Success
    setSuccess('Note created successfully!');
    return data.data;
    
  } catch (error) {
    console.error('Create note error:', error);
    if (!error.message.includes('fetch')) {
      // Network error
      setError('Network error. Please check your connection.');
    }
    throw error;
  } finally {
    setLoading(false);
  }
};
```

### Error Code Quick Reference

| Status | Error | Common Causes | Solutions |
|--------|-------|---------------|-----------|
| 400 | Validation error | Missing required fields, invalid values | Check field requirements and valid values |
| 400 | Invalid ID format | Malformed ObjectId | Validate ID format before requests |
| 404 | Note not found | Wrong ID, deleted note | Check ID exists, handle gracefully |
| 500 | Internal server error | Server issues, database problems | Retry request, contact support |

### Testing Checklist

Before deploying your frontend:

- [ ] Test with valid and invalid note data
- [ ] Test all CRUD operations (Create, Read, Update, Delete)
- [ ] Test pagination with different page/limit values
- [ ] Test filtering by category, type, priority
- [ ] Test search functionality
- [ ] Test archive/unarchive operations
- [ ] Test with edge cases (empty strings, very long content, special characters)
- [ ] Test error handling for network failures
- [ ] Test with invalid ObjectIds
- [ ] Verify all date formats are ISO 8601

This comprehensive documentation should prevent most internal server errors and provide clear guidance for troubleshooting any issues that arise!<|MERGE_RESOLUTION|>--- conflicted
+++ resolved
@@ -86,9 +86,6 @@
 Authorization: Bearer <your-jwt-token>
 ```
 
-<<<<<<< HEAD
-**📖 [View Complete Authentication Documentation](./AUTH_API.md)**
-=======
 ## Input Validation & Error Handling
 
 ### Validation Rules
@@ -177,8 +174,6 @@
   "timestamp": "2025-07-26T10:30:00.000Z"
 }
 ```
->>>>>>> f63effeb
-
 ## Endpoints
 
 ### 1. Get All Notes
